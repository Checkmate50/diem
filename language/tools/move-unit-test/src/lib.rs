--- conflicted
+++ resolved
@@ -9,10 +9,7 @@
 use move_lang::{
     self,
     diagnostics::{self, codes::Severity},
-<<<<<<< HEAD
-=======
     shared::{self, AddressBytes},
->>>>>>> b41d69d4
     unit_test::{self, TestPlan},
     Compiler, Flags, PASS_CFGIR,
 };
